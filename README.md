<<<<<<< HEAD
[](./static/svgs/Primary.svg)
=======

<img src="https://user-images.githubusercontent.com/60986919/171057466-8197f0c7-f908-4cb0-8978-deab86a79eac.png" alt="Logo" width="150">

![](./static/svgs/Primary.svg)
>>>>>>> 4e4fd6de

[](./static/svgs/Secondary.svg)

## What is Cyder

Funny you should ask this question, I'm asked it quite a lot and usually fail to give a comprehensive and elegant
answer. The best I can do is something along the lines of "Cyder is a multi-purpose, desktop manager, GUI tool." It is
written using a custom Java UI library which was built on top of lightweight Swing components. No modern GUI
dependencies such as Material or FXML were used and all Cyder components are closely related
to [java/awt/Component.java](https://developer.classpath.org/doc/java/awt/Component-source.html).

Some examples of what you can do with Cyder include:

* Downloading Audio from a YouTube video, playlist, uuid, or link
* Image transforms, markup, and painting
* Evaluating mathematical expressions as simple as 2 * 2 or as complex as sin(e^pi*cos(64^cos(e^-1)))
* Visualizing algorithm such as A*, Graham Scan, Game of Life
* Converting audio files between formats
* Playing local Audio with the ability to "dreamify it"
* Hashing inputs with a nice hashing widget
* Writing and saving notes
* Demonstrate how Perlin noise works in both 2D and 3D
* Converting between temperature formats
* Storing and running shortcuts
* Playing games such as hangman or tic tac toe

## Screenshots

<details>
<summary><b>Cyder Console</b></summary>
<br>
<img src="https://user-images.githubusercontent.com/60986919/170841022-1e70ebb9-437e-4a47-bbba-abeaa75c8b1d.png" alt="Liminal Cyder" width="700">
</details>

<details>
<summary><b>Weather Widget</b></summary>
<br>
<img src="https://user-images.githubusercontent.com/60986919/170841041-cf1f7ddb-c40a-4d18-b1b6-cf8478bdee4c.png" alt="Weather" width="400">
</details>

<details>
<summary><b>Music Widget</b></summary>
<br>
<img src="https://user-images.githubusercontent.com/60986919/170841148-997aefce-6e8f-4423-9e44-94e4539c3441.png" alt="Music" width="400">
</details>

<details>
<summary><b>Paint Widget</b></summary>
<br>
<img src="https://user-images.githubusercontent.com/60986919/158036314-055f87d4-b21c-4eec-a92c-d65561c75483.png" alt="Paint widget" width="600">
<img src="https://user-images.githubusercontent.com/60986919/158036316-0abe20d4-3414-40e9-8da5-5ec83430d54d.png" alt="Paint widget controls" width="600">
</details>

<details>
<summary><b>Pathfinding Visualizer</b></summary>
<br>
https://user-images.githubusercontent.com/60986919/161394292-cb7bf459-d405-4efc-8ea1-33a127036a69.mp4
</details>

<details>
<summary><b>Game of Life Widget</b></summary>
<br>
https://user-images.githubusercontent.com/60986919/160253262-8b10844a-6385-4328-ab84-961d05777526.mp4
</details>

## Usage and Setup

To get started with Cyder, first download your favorite Java IDE such as IntelliJ, NetBeans, Eclipse, etc. You'll then
want to make sure the IDE supports gradle operations. Next, clone Cyder via
`git clone https://github.com/NathanCheshire/Cyder.git`. Now load the project in your IDE and allow the gradle setup
task to run and the IDE to synchronize. Make sure that you have a Java 17 SDK installed and set as the project SDK (I
use Eclipse Temurin from Adoptium). Additionally, make sure your Java bytecode version is set to 17 and that the project
language level is set to `17 (Preview) - Pattern matching for switch`. Now you'll be able to run Cyder by a runtime
configuration which invokes the main method inside of `Cyder.java` which is located in the `genesis` package. Once
started, Cyder should recognize there are no users found and prompt for the creation of a user. Go ahead and create an
account now.

For development purposes, you may want to initialize another props file within the root directory to store your keys,
passwords, and other sensitive data. This file should NOT be tracked via your VCS (add it to to your .gitignore if you
don't use the name propkeys.ini). Within this file, add two props: `debug_hash_name` with the value of your username
and `debug_hash_password` with the value of your password hashed once using SHA256 (hint: you can hash your password
inside of Cyder using the hashing widget). Follow the ini key-value format or copy from `props.ini` when creating your
own props file. You may name your props file whatever you wish, just make sure you tell Cyder to load it by ensuring the
filename starts with `prop` and is an `ini` file. One last thing, make sure that you annotate these key props and any
other props whose values you do not want appearing in the log files with `@no_log`. This will prevent the logger from
writing the value to the log file when props are loaded at runtime.<|MERGE_RESOLUTION|>--- conflicted
+++ resolved
@@ -1,21 +1,16 @@
-<<<<<<< HEAD
-[](./static/svgs/Primary.svg)
-=======
 
 <img src="https://user-images.githubusercontent.com/60986919/171057466-8197f0c7-f908-4cb0-8978-deab86a79eac.png" alt="Logo" width="150">
 
 ![](./static/svgs/Primary.svg)
->>>>>>> 4e4fd6de
 
-[](./static/svgs/Secondary.svg)
+![](./static/svgs/Secondary.svg)
 
 ## What is Cyder
 
 Funny you should ask this question, I'm asked it quite a lot and usually fail to give a comprehensive and elegant
 answer. The best I can do is something along the lines of "Cyder is a multi-purpose, desktop manager, GUI tool." It is
 written using a custom Java UI library which was built on top of lightweight Swing components. No modern GUI
-dependencies such as Material or FXML were used and all Cyder components are closely related
-to [java/awt/Component.java](https://developer.classpath.org/doc/java/awt/Component-source.html).
+dependencies such as Material or FXML were used and all Cyder components are closely related to [java/awt/Component.java](https://developer.classpath.org/doc/java/awt/Component-source.html).
 
 Some examples of what you can do with Cyder include:
 
@@ -60,6 +55,11 @@
 </details>
 
 <details>
+<summary><b>Code Statistics</b></summary>
+<img src="https://user-images.githubusercontent.com/60986919/170853161-843ad135-33bd-462f-9352-d611195b9e65.png" alt="Code Statistics" width="300">
+<br>
+</details>
+<details>
 <summary><b>Pathfinding Visualizer</b></summary>
 <br>
 https://user-images.githubusercontent.com/60986919/161394292-cb7bf459-d405-4efc-8ea1-33a127036a69.mp4
@@ -88,7 +88,7 @@
 don't use the name propkeys.ini). Within this file, add two props: `debug_hash_name` with the value of your username
 and `debug_hash_password` with the value of your password hashed once using SHA256 (hint: you can hash your password
 inside of Cyder using the hashing widget). Follow the ini key-value format or copy from `props.ini` when creating your
-own props file. You may name your props file whatever you wish, just make sure you tell Cyder to load it by ensuring the
-filename starts with `prop` and is an `ini` file. One last thing, make sure that you annotate these key props and any
-other props whose values you do not want appearing in the log files with `@no_log`. This will prevent the logger from
-writing the value to the log file when props are loaded at runtime.+own props file. You may name your props file whatever you wish, just make sure you tell Cyder to load it
+by ensuring the filename starts with `prop` and is an `ini` file. One last thing, make sure that you annotate these key props and any other props
+whose values you do not want appearing in the log files with `@no_log`. This will prevent the logger from writing the
+value to the log file when props are loaded at runtime.